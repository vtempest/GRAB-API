--- conflicted
+++ resolved
@@ -1,11 +1,7 @@
 {
   "name": "grab-api.js",
   "description": "General Request APIs from Browser",
-<<<<<<< HEAD
-  "version": "0.9.4",
-=======
-  "version": "0.9.1",
->>>>>>> 76acfac1
+  "version": "0.9.0",
   "author": "vtempest",
   "license": "MIT",
   "exports": {
