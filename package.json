{
  "name": "grab-api.js",
  "description": "Generate Request to API from Browser",
  "type": "module",
<<<<<<< HEAD
  "version": "0.9.111",
=======
  "version": "0.9.109",
>>>>>>> b0b2a8a2
  "author": "vtempest",
  "license": "MIT",
  "repository": {
    "type": "git",
    "url": "https://github.com/vtempest/GRAB-API"
  },
<<<<<<< HEAD
  "main": "./dist/grab-api.cjs.js",
  "types": "./dist/grab-api.d.ts",
  "module": "./dist/grab-api.es.js",
=======
  "main": "./src/grab-api.ts",
  "module": "./src/grab-api.ts",
>>>>>>> b0b2a8a2
  "exports": {
    ".": {
      "types": "./dist/grab-api.d.ts",
      "import": "./dist/grab-api.es.js",
      "require": "./dist/grab-api.cjs.js"
    },
    "./icons": {
<<<<<<< HEAD
      "types": "./dist/icons.d.ts",
=======
      "types": "./src/icons/index.ts",
>>>>>>> b0b2a8a2
      "import": "./dist/icons.es.js",
      "require": "./dist/icons.cjs.js"
    },
    "./icons/*": {
      "types": "./dist/*.d.ts",
      "import": "./dist/*.js",
      "require": "./dist/*.js"
    }
  },
  "files": [
<<<<<<< HEAD
    "dist"
  ],
  "scripts": {
    "publish:npm": "npm version patch && npm publish --access public",
=======
    "dist",
    "src"
  ],
  "types": "dist/grab-api.d.ts",
  "typesVersions": {
    "*": {
      "*": [
        "src/*"
      ]
    }
  },
  "scripts": {
>>>>>>> b0b2a8a2
    "make": "npm run make:icons; npm run make:docs; npm run make:main",
    "make:docs": "cd docs-config && npm run make:docs",
    "make:icons": "npx export-svg-typescript@latest -i ./src/icons -o ./src/icons/index.ts",
    "make:main": "vite build",
    "check": "vitest --ui",
    "docs": "cd docs-config && npm run docs"
  },
  "devDependencies": {
    "@vitest/ui": "^3.1.4",
    "export-svg-typescript": "^0.1.6",
    "jsdoc": "^4.0.4",
    "terser": "^5.40.0",
    "tsd-jsdoc": "^2.5.0",
    "typescript": "^5.8.3",
    "vite": "^6.3.5",
    "vite-plugin-dts": "^4.5.4",
    "vite-plugin-svgr": "^4.3.0",
    "vitest": "^3.1.4"
  },
  "keywords": [
    "api",
    "axios",
    "request",
    "browser",
    "tanstack",
    "query",
    "post",
    "mock-api",
    "fetch",
    "http"
  ]
}<|MERGE_RESOLUTION|>--- conflicted
+++ resolved
@@ -2,25 +2,16 @@
   "name": "grab-api.js",
   "description": "Generate Request to API from Browser",
   "type": "module",
-<<<<<<< HEAD
   "version": "0.9.111",
-=======
-  "version": "0.9.109",
->>>>>>> b0b2a8a2
   "author": "vtempest",
   "license": "MIT",
   "repository": {
     "type": "git",
     "url": "https://github.com/vtempest/GRAB-API"
   },
-<<<<<<< HEAD
   "main": "./dist/grab-api.cjs.js",
   "types": "./dist/grab-api.d.ts",
   "module": "./dist/grab-api.es.js",
-=======
-  "main": "./src/grab-api.ts",
-  "module": "./src/grab-api.ts",
->>>>>>> b0b2a8a2
   "exports": {
     ".": {
       "types": "./dist/grab-api.d.ts",
@@ -28,11 +19,7 @@
       "require": "./dist/grab-api.cjs.js"
     },
     "./icons": {
-<<<<<<< HEAD
       "types": "./dist/icons.d.ts",
-=======
-      "types": "./src/icons/index.ts",
->>>>>>> b0b2a8a2
       "import": "./dist/icons.es.js",
       "require": "./dist/icons.cjs.js"
     },
@@ -43,34 +30,21 @@
     }
   },
   "files": [
-<<<<<<< HEAD
     "dist"
   ],
   "scripts": {
     "publish:npm": "npm version patch && npm publish --access public",
-=======
-    "dist",
-    "src"
-  ],
-  "types": "dist/grab-api.d.ts",
-  "typesVersions": {
-    "*": {
-      "*": [
-        "src/*"
-      ]
-    }
-  },
-  "scripts": {
->>>>>>> b0b2a8a2
     "make": "npm run make:icons; npm run make:docs; npm run make:main",
     "make:docs": "cd docs-config && npm run make:docs",
     "make:icons": "npx export-svg-typescript@latest -i ./src/icons -o ./src/icons/index.ts",
     "make:main": "vite build",
     "check": "vitest --ui",
     "docs": "cd docs-config && npm run docs"
+    "docs": "cd docs-config && npm run docs"
   },
   "devDependencies": {
     "@vitest/ui": "^3.1.4",
+    "export-svg-typescript": "^0.1.6",
     "export-svg-typescript": "^0.1.6",
     "jsdoc": "^4.0.4",
     "terser": "^5.40.0",
